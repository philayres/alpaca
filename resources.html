<!DOCTYPE html PUBLIC "-//W3C//DTD XHTML 1.0 Strict//EN" "http://www.w3.org/TR/xhtml1/DTD/xhtml1-strict.dtd">
<html xmlns="http://www.w3.org/1999/xhtml" lang="en">
<head>
    <meta http-equiv="Content-Type" content="text/html; charset=iso-8859-1"/>
    <title>Alpaca - Easy HTML5 Forms for jQuery - Resources</title>
    <meta name="keywords"
          content="jquery forms,JSON forms"/>
    <meta name="description"
          content="Alpaca is a client-side, cross-platform, JSON based forms engine for rendering elegant forms. It comes with comprehensive control library and support for validation, wizard, layout, templating, preview, i18n etc. Built upon jQuery library, jQuery UI and jQuery Mobile, it can be easily extended for additional form controls."/>
    <meta name="author" content="Gitana Software Inc."/>
    <link rel="icon" type="image/x-icon" href="favicon.ico"/>
    <script type="text/javascript" src="lib/jquery-latest.min.js">
    </script>

    <script type="text/javascript" src="examples/lib/tweet/jquery.tweet.js"></script>
    <script type="text/javascript" src="examples/js/footer.js"></script>
    <!--Alpaca CSS-->
    <link type="text/css" href="css/960.fluid.css" rel="stylesheet"/>
    <link type="text/css" href="css/alpaca.css" rel="stylesheet"/>
    <link type="text/css" href="css/jquery-ui-latest.custom.css" rel="stylesheet"/>
    <!--End of Alpaca CSS-->
    <link type="text/css" href="examples/css/site.css" rel="stylesheet"/>
    <link type="text/css" href="examples/lib/tweet/jquery.tweet.css" rel="stylesheet"/>

    <script type="text/javascript" src="https://use.typekit.com/fnm3kpm.js"></script>
    <script type="text/javascript">try{Typekit.load();}catch(e){}</script>

</head>
<body>
	<header>
		<div class='container_12'>
	    <div class='actual-body'>
	        <div class='grid_12'>
	            <h1><img src="examples/img/alpaca.png"><span>Easy HTML5 Forms for jQuery</span></h1>
                <div class="resource-bar">
                    <a href="index.html">Home</a>
                    <a href="resources.html" class="current">Downloads</a>
                    <a href="examples/components/fields/text-field.html">Documentation</a>
                    <a href="examples/forms/customer-profile/edit-form.html">Forms</a>
                    <a href="resources.html#mobile">Mobile</a>
                    <a href="tutorials.html">Tutorials</a>
                    <a href="consulting.html">Consulting</a>
                </div>
	        </div>
	    </div>
		</div>
	</header>
<div class='container_12'>
<div class="actual-body">
<div class='grid_12'>
<div class="widget">
    <div class="widget-title">
        <h2><a name="downloads">Downloads</a></h2>
    </div>
    <div class="widget-body">
        <p>
            Alpaca core zip contains Alpaca JavaScript library, stylesheet related files and other supporting libraries.
            Download for Alpaca examples is a self-contained zip which includes everything
            for you to run them locally. For examples that load data through Ajax calls, you will need
            to run them under a web server.
        </p>

<<<<<<< HEAD
        <h3>Current Version (1.0.4)</h3>
=======
        <h3>Current Version (1.0.3) - Released Jan 4, 2013</h3>
>>>>>>> daf3d437

        <ul>
            <li>
                <a href="downloads/alpaca-basic.zip" rel='web' target="_blank">Alpaca Core Zip</a>
            </li>
            <li>
               <a href="downloads/alpaca-all.zip" rel='web' target="_blank">Alpaca Examples Zip</a>
            </li>
        </ul>

        <h3>AMD/RequireJS Components</h3>
        <p>
            If you're using AMD (Asynchronous Module Definitions) to build RequireJS, Twitter Bower or other such-powered
            modular applications, you should check out the Cloud CMS Components Library on GitHub.  We've hosted Alpaca
            there along with many other components for use in your application.
        </p>
        <ul>
            <li>
                <a target="_blank" href="https://github.com/cloudcms-components" rel='web' target="_blank">Cloud CMS Web Components</a>
            </li>
        </ul>

        <h3>Alpaca on GitHub</h3>

        <p>
            All Alpaca source code is kept under GitHub, which you can <a
                href="https://github.com/gitana/alpaca">browse online</a>.
        </p>

        <p>
            If you have access to GitHub, you can connect to the repository here:
        <pre><code>git@github.com:gitana/alpaca.git</code></pre>
        </p>
    </div>
</div>

<div class="widget">
    <div class="widget-title">
        <h2><a name="documentation">Documentation</a></h2>
    </div>
    <div class="widget-body">
        <h3>
            Tutorials
        </h3>
        <ul>
            <li>
                <a href="index.html" rel='web' target="_blank">Getting Started Guide</a>
            </li>
        </ul>
        <h3>
            API Documentation
        </h3>
        <ul>
            <li>
                <a href="js-doc/allclasses.html" rel='web' target="_blank">JavaScript Docs</a>
            </li>
        </ul>
    </div>
</div>

<div class="widget">
    <div class="widget-title">
        <h2><a name="components">Component Gallery</a></h2>
    </div>
    <div class="widget-body">
        <p>Alpaca Component Gallery provides
            examples
            for all alpaca field controls, wizard
            support, layout support, i18n support, callback support, connectors etc.
        </p>

        <p>Each example comes with
            source code as well as detailed description of all supported options.</p>

        <div class='container_12' style="clear:both;">
            <div class="grid_4">
                <a href="examples/components/fields/text-field.html" alt="Text Field"
                   title="Text Field">Text
                    Field</a></div>
            <div class="grid_4"><a href="examples/components/fields/checkbox-field.html" alt="Checkbox Field"
                                   title="Checkbox Field">Checkbox
                Field</a></div>
            <div class="grid_4"><a href="examples/components/fields/number-field.html" alt="Number Field"
                                   title="Number Field">Number
                Field</a></div>
            <div class="grid_4"><a href="examples/components/fields/any-field.html" alt="Any Field"
                                   title="Any Field">Any
                Field</a></div>
            <div class="grid_4"><a href="examples/components/fields/array-field.html" alt="Array Field"
                                   title="Array Field">Array
                Field</a></div>
            <div class="grid_4"><a href="examples/components/fields/object-field.html" alt="Object Field"
                                   title="Object Field">Object
                Field</a></div>
            <div class="grid_4"><a href="examples/components/fields/integer-field.html" alt="Integer Field"
                                   title="Integer Field">Integer
                Field</a></div>
            <div class="grid_4"><a href="examples/components/fields/select-field.html" alt="Select Field"
                                   title="Select Field">Select
                Field</a></div>
            <div class="grid_4"><a href="examples/components/fields/radio-field.html" alt="Radio Field"
                                   title="Radio Field">Radio Button
                Field</a></div>
            <div class="grid_12">
                <p>
                    <a href="examples/components/fields/text-field.html" class="get-started">More Components</a>
                </p>
            </div>
        </div>
        <div class="clear clearfix"></div>
    </div>
</div>

<div class="widget">
    <div class="widget-title">
        <h2><a name="forms">Form Gallery</a></h2>
    </div>
    <div class="widget-body">
        <p>
            With its performance and extensibility, Alpaca has been adopted by various users as their forms
            service for creating and editing
            structured JSON or XML content with complex schema and large number of fields.
        </p>

        <p>
            Alpaca can also be easily integrated with other Content Management Systems.
        </p>
        <ul>
            <li>
                <a href="http://blog.productivist.com/alfraca-alfresco-meets-alpaca/">
                    Alfraca : Alfresco Meets Alpaca</a>
            </li>
            <li>
                <a href="https://github.com/cmpaul/alfraca">Alfraca Project</a>
            </li>
        </ul>

        <p>
            In this form gallery, we include sample forms that are designed for general web
            applications.
        </p>

        <div class='container_12' style="clear:both;">
            <div class="grid_6"><a href="examples/forms/customer-profile/create-form.html"
                                   title="Custom Profile Create">Custom Profile Create</a></div>
            <div class="grid_6"><a href="examples/forms/customer-profile/create-simple-form.html"
                                   title="Custom Profile Create Simple">Custom Profile Create (Simple)</a></div>
            <div class="grid_6"><a href="examples/forms/customer-profile/edit-form.html"
                                   title="Custom Profile Edit">Custom Profile Edit</a></div>
            <div class="grid_6"><a href="examples/forms/customer-profile/edit-custom-view-form.html"
                                   title="Custom Profile Edit Customized">Custom Profile Edit (Customized)</a>
            </div>
            <div class="grid_12">
                <p>
                    <a href="examples/forms/customer-profile/create-form.html" class="get-started">More
                        Forms</a>
                </p>
            </div>
            <div class="clear clearfix"></div>
        </div>
    </div>
</div>

<div class="widget">
    <div class="widget-title">
        <h2><a name="mobile">Alpaca On Mobile</a></h2>
    </div>
    <div class="widget-body">
        <p>
            Alpaca provides full support for static and dynamic forms on mobile devices through
            mobile framework such as jQuery Mobile.
        </p>

        <p>Launch Alpaca mobile examples in:</p>
        <ul>
            <li><a href="examples/mobile/mobile-examples.html" target="_blank">Browser</a></li>
            <li><a id="ipad-link" href="" target="_mobile">iPad Simulator</a></li>
            <li><a id="iphone-link" href="" target="_blank">iPhone Simulator</a></li>
        </ul>
    </div>
</div>
<div class="widget">
    <div class="widget-title">
        <h2><a name="unittests">Unit Tests</a></h2>
    </div>
    <div class="widget-body">
        <p>

        <p>
            Alpaca provides a large set of unit tests for its components using jQuery QUnit testing
            framework.</p>

        <p>Click following link to run the tests
        </p>

        <p><a href="tests/index.html" class="get-started" target='_unit_tests'>Run Alpaca unit
            tests...</a></p>
    </div>
</div>
<br/>
<br/>
</div>
</div>
</div>
<footer>
    <div class="container_12">
        <div class="grid_12 copyright">
            Copyright &copy; 2012 Gitana Software | All Rights Reserved
        </div>
    </div>
</footer>
<script type="text/javascript">
    $(function() {
        var prefix = "";
        if (window.location.hostname.indexOf('code.cloudcms.com') != -1 ) {
            prefix = window.location.hostname + '/alpaca/1.0.3-SNAPSHOT';
        } else if (window.location.hostname.indexOf('localhost') != -1 ) {
            prefix = window.location.hostname + '/alpaca';
        } else {
            prefix = window.location.hostname;
        }
        $("#ipad-link").attr('href', 'http://ipadpeek.com/?url=' + prefix + '/examples/mobile/mobile-examples.html&portrait');
        $("#iphone-link").attr('href', 'http://testiphone.com/?url=http://' + prefix + '/examples/mobile/mobile-examples.html');
    });
</script>
</body>
</html><|MERGE_RESOLUTION|>--- conflicted
+++ resolved
@@ -36,7 +36,7 @@
                     <a href="index.html">Home</a>
                     <a href="resources.html" class="current">Downloads</a>
                     <a href="examples/components/fields/text-field.html">Documentation</a>
-                    <a href="examples/forms/customer-profile/edit-form.html">Forms</a>
+                    <a href="examples/forms/custom-profile/edit-form.html">Forms</a>
                     <a href="resources.html#mobile">Mobile</a>
                     <a href="tutorials.html">Tutorials</a>
                     <a href="consulting.html">Consulting</a>
@@ -60,11 +60,7 @@
             to run them under a web server.
         </p>
 
-<<<<<<< HEAD
         <h3>Current Version (1.0.4)</h3>
-=======
-        <h3>Current Version (1.0.3) - Released Jan 4, 2013</h3>
->>>>>>> daf3d437
 
         <ul>
             <li>
