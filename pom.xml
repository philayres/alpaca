--- conflicted
+++ resolved
@@ -2,10 +2,10 @@
 <project xmlns="http://maven.apache.org/POM/4.0.0" xmlns:xsi="http://www.w3.org/2001/XMLSchema-instance" xsi:schemaLocation="http://maven.apache.org/POM/4.0.0 http://maven.apache.org/maven-v4_0_0.xsd">
 	<modelVersion>4.0.0</modelVersion>
 	<groupId>org.gitana.sdk</groupId>
-	<artifactId>alpaca</artifactId>
+	<artifactId>alpaca-forms</artifactId>
 	<version>1.0.0.SNAPSHOT</version>
-	<name>Alpaca</name>
-	<packaging>pom</packaging>
+	<name>Alpaca Forms</name>
+	<packaging>war</packaging>
 	<url>http://www.gitanasoftware.org/</url>
 	
 	<licenses>
@@ -55,28 +55,27 @@
 					</execution>
 				</executions>
 				<configuration>
-					<jsSourceDir>alpaca</jsSourceDir>
+					<jsSourceDir>alpaca/js</jsSourceDir>
 					<jsSourceFiles>
-						<param>./js_src/license.js</param>
+						<param>../js_src/license.js</param>
 
 						<!-- third party dependencies -->						
 						<!--
-						<param>../../../../lib/jquery-1.4.2.min.js</param>
+						<param>../../../../../lib/jquery-1.4.2.min.js</param>
 						-->
-						<param>../../../../lib/jquery.tmpl.js</param>
-						<param>../../../../lib/base.js</param>
+						<param>../../../../../lib/jquery.tmpl.js</param>
+						<param>../../../../../lib/base.js</param>
 
 						<param>../../../../../lib/DetectMobileBrowser.js</param>
 
 						<!-- alpaca core -->			
-						<param>./js_src/Alpaca.js</param>
-						<param>./js_src/Field.js</param>
-						<param>./js_src/ControlField.js</param>
-						<param>./js_src/ContainerField.js</param>
-						<param>./js_src/JsonSchema.js</param>
+						<param>../js_src/Alpaca.js</param>
+						<param>../js_src/Field.js</param>
+						<param>../js_src/ControlField.js</param>
+						<param>../js_src/ContainerField.js</param>
+						<param>../js_src/JsonSchema.js</param>
 						
 						<!-- alpaca fields -->
-<<<<<<< HEAD
 						<param>../js_src/fields/TextField.js</param>
 						<param>../js_src/fields/NumberField.js</param>
 						<param>../js_src/fields/TextAreaField.js</param>
@@ -91,18 +90,6 @@
 						<param>../js_src/views/DefaultView.js</param>
 						<param>../js_src/views/MobileView.js</param>
 												
-=======
-						<param>./js_src/fields/TextField.js</param>
-						<param>./js_src/fields/NumberField.js</param>
-						<param>./js_src/fields/TextAreaField.js</param>
-						<param>./js_src/fields/UpperCaseField.js</param>						
-						<param>./js_src/fields/ObjectField.js</param>
-						<param>./js_src/fields/IPv4Field.js</param>
-						<param>./js_src/fields/DateField.js</param>
-						<param>./js_src/fields/CheckBoxField.js</param>
-						<param>./js_src/fields/ArrayField.js</param>
-						
->>>>>>> 1f4e4fa6
 					</jsSourceFiles>
 					<cssSourceDir>alpaca/css</cssSourceDir>
 					<cssSourceFiles>
@@ -135,20 +122,20 @@
 					<target>
 						
 						<!-- Update the minified file to include license information -->
-						<concat destfile="${project.build.directory}/${project.build.finalName}/alpaca/alpaca.min.updated.js" fixlastline="yes">
-							<filelist dir="." files="src/main/webapp/alpaca/js_src/license.js ${project.build.directory}/${project.build.finalName}/alpaca/alpaca.min.js" />
+						<concat destfile="${project.build.directory}/${project.build.finalName}/alpaca/js/alpaca.min.updated.js" fixlastline="yes">
+							<filelist dir="." files="src/main/webapp/alpaca/js/license.js ${project.build.directory}/${project.build.finalName}/alpaca/js/alpaca.min.js" />
 						</concat>
-						<delete file="${project.build.directory}/${project.build.finalName}/alpaca/alpaca.min.js" />
-						<move file="${project.build.directory}/${project.build.finalName}/alpaca/alpaca.min.updated.js" 
-							  tofile="${project.build.directory}/${project.build.finalName}/alpaca/alpaca.min.js" />
-						
+						<delete file="${project.build.directory}/${project.build.finalName}/alpaca/js/alpaca.min.js" />
+						<move file="${project.build.directory}/${project.build.finalName}/alpaca/js/alpaca.min.updated.js" 
+							  tofile="${project.build.directory}/${project.build.finalName}/alpaca/js/alpaca.min.js" />
+							
 						<!-- Copy other directories into place -->
 						<copy todir="${project.build.directory}/${project.build.finalName}/alpaca">
 							<fileset dir="src/main/webapp/alpaca">
-								<exclude name="**/css/*" />
-								<exclude name="**/js/**" />
-								<exclude name="**/css_src/**" />
-								<exclude name="**/js_src/**" />
+								<exclude name="css/**" />
+								<exclude name="js/**" />
+								<exclude name="css_src/**" />
+								<exclude name="js_src/**" />
 							</fileset>
 						</copy>
 						
